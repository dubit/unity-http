--- conflicted
+++ resolved
@@ -9,7 +9,6 @@
 	{
 		internal UnityWebRequest UnityWebRequest { get { return unityWebRequest; } }
 
-<<<<<<< HEAD
 		private readonly UnityWebRequest unityWebRequest;
 		private Dictionary<string, string> headers;
 
@@ -21,10 +20,6 @@
 
 		private float downloadProgress;
 		private float uploadProgress;
-=======
-		private readonly Dictionary<string, string> headers;
-		private Coroutine coroutine;
->>>>>>> 032b8914
 
 		public HttpRequest(UnityWebRequest unityWebRequest)
 		{
@@ -100,17 +95,12 @@
 				unityWebRequest.SetRequestHeader(header.Key, header.Value);
 			}
 
-<<<<<<< HEAD
 			Http.Instance.Send(this, onSuccess, onError);
 			return this;
-=======
-			coroutine = Http.Instance.Send(this, onSuccess, onError);
->>>>>>> 032b8914
 		}
 
 		public void Abort()
 		{
-<<<<<<< HEAD
 			Http.Instance.Abort(this);
 		}
 
@@ -129,16 +119,6 @@
 				{
 					onProgress.Invoke(downloadProgress);
 				}
-=======
-			if (UnityWebRequest != null && !UnityWebRequest.isDone)
-			{
-				UnityWebRequest.Abort();
-			}
-
-			if (coroutine != null)
-			{
-				Http.Instance.Abort(coroutine);
->>>>>>> 032b8914
 			}
 		}
 	}
