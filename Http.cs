--- conflicted
+++ resolved
@@ -54,11 +54,7 @@
 				throw new ArgumentException("Value cannot be null or empty, if you are intending to remove the value, use the RemoveSuperHeader() method.");
 			}
 
-<<<<<<< HEAD
 			Instance.superHeaders[key] = value;
-=======
-			superHeaders[key] = value;
->>>>>>> 032b8914
 		}
 
 		/// <summary>
@@ -72,13 +68,7 @@
 			{
 				throw new ArgumentException("Key cannot be null or empty.");
 			}
-<<<<<<< HEAD
-=======
-
-			return superHeaders.Remove(key);
-		}
->>>>>>> 032b8914
-
+ 
 			return Instance.superHeaders.Remove(key);
 		}
 
@@ -231,7 +221,6 @@
 			return new HttpRequest(UnityWebRequest.Head(uri));
 		}
 
-<<<<<<< HEAD
 		internal void Send(HttpRequest request, Action<HttpResponse> onSuccess = null, Action<HttpResponse> onError = null)
 		{
 			var coroutine = StartCoroutine(SendCoroutine(request, onSuccess, onError));
@@ -259,68 +248,6 @@
 			{
 				httpRequest.UpdateProgress();
 			}
-=======
-		#endregion
-
-		#region None Static Send Methods
-
-		/// <summary>
-		/// Transmit a HTTP request to the remote server at the target URL and process the server’s response.
-		/// </summary>
-		/// <param name="request">The request to transmit</param>
-		/// <param name="onSuccess">The callback for on success response from the server</param>
-		/// <param name="onError">The callback for on error with the request or response.</param>
-		public Coroutine Send(HttpRequest request, Action<HttpResponse> onSuccess = null, Action<HttpResponse> onError = null)
-		{
-			return StartCoroutine(SendCoroutine(request, onSuccess, onError));
-		}
-
-		/// <summary>
-		/// Transmit a HTTP request to the remote server at the target URL and process the server’s response.
-		/// </summary>
-		/// <param name="unityWebRequest">The request to transmit</param>
-		/// <param name="onSuccess">The callback for on success response from the server</param>
-		/// <param name="onError">THe callback for on error with the request or response.</param>
-		/// <param name="onNetworkError">The callback for on network error with the request.</param>
-		public Coroutine Send(UnityWebRequest unityWebRequest, Action<UnityWebRequest> onSuccess = null,
-			Action<UnityWebRequest> onError = null, Action<UnityWebRequest> onNetworkError = null)
-		{
-			return StartCoroutine(SendCoroutine(unityWebRequest, onSuccess, onError, onNetworkError));
-		}
-
-		/// <summary>
-		/// Transmit a HTTP request to the remote server at the target URL and process the server’s response.
-		/// </summary>
-		/// <param name="unityWebRequest">The request to transmit</param>
-		/// <param name="onSuccess">The callback for on success response from the server</param>
-		/// <param name="onError">The callback for on error with the request or response.</param>
-		/// <param name="onNetworkError">The callback for on network error with the request.</param>
-		public Coroutine Send(UnityWebRequest unityWebRequest, Action onSuccess = null,
-			Action onError = null, Action onNetworkError = null)
-		{
-			return StartCoroutine(SendCoroutine(unityWebRequest, onSuccess, onError, onNetworkError));
-		}
-
-		/// <summary>
-		/// Transmit a HTTP request to the remote server at the target URL and process the server’s response.
-		/// </summary>
-		/// <param name="unityWebRequest">The request to transmit</param>
-		/// <param name="onSuccess">The callback for on success response from the server</param>
-		/// <param name="onError">The callback for on error with the request or response.</param>
-		public Coroutine Send(UnityWebRequest unityWebRequest, Action<HttpResponse> onSuccess = null,
-			Action<HttpResponse> onError = null)
-		{
-			return StartCoroutine(SendCoroutine(unityWebRequest, onSuccess, onError));
-		}
-
-		#endregion
-
-		#region Abort HttpRequest method
-
-		public void Abort(Coroutine coroutine)
-		{
-			StopCoroutine(coroutine);
->>>>>>> 032b8914
 		}
 
 		private static IEnumerator SendCoroutine(HttpRequest request, Action<HttpResponse> onSuccess,
